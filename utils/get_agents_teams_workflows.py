--- conflicted
+++ resolved
@@ -43,14 +43,9 @@
         gitcoin_ai,
     ]
     
-<<<<<<< HEAD
-    with open("teams.json", "r") as teams_file:
-        teams_data = json.load(teams_file)
-=======
     try:
         with open("agents.json", "r") as agent_file:
             agents_data = json.load(agent_file)
->>>>>>> 3c38dabe
 
         for agent_data in agents_data:
             dynamic_agent = Agent(
@@ -131,36 +126,6 @@
                 )
                 team_agents.append(team_agent)
     
-<<<<<<< HEAD
-        team_agent = Agent(
-            agent_id=team_data["id"],
-            name=team_data["name"],
-            team=team_agents,
-            instructions=team_data["instructions"],
-            role="Team",
-            description=f"The {team_data['name']} consists of multiple agents collaborating to achieve shared goals.",
-            task=f"Collaborate as a team to achieve the goals specified for {team_data['name']}.",
-            stream=team_data.get("markdown", False),
-            show_tool_calls=team_data.get("show_tool_calls", True),
-        )
-        dynamic_teams.append(team_agent)
-    
-    test_team = Agent(
-        agent_id="test-team",
-        name="Test Team",
-        team=dynamic_agents[-3:],
-        instructions="Test Team instructions",
-        role="Team",
-        description="Test Team description",
-        task="Test Team task",
-        stream=False,
-        show_tool_calls=True,
-    )
-        
-    all_teams = [
-        reserved_agents_team,test_team
-    ] + dynamic_teams 
-=======
             team_agent = Agent(
                 agent_id=team_data["id"],
                 name=team_data["name"],
@@ -231,6 +196,5 @@
                         all_teams.append(team_agent)
     except Exception as e:
         print(f"Database loading failed: {e}")
->>>>>>> 3c38dabe
     
     return all_agents , all_teams  