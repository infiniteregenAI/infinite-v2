from typing import List, Dict, Any
import json
import os
import traceback
import logging 

from phi.agent import Agent
from phi.tools.hackernews import HackerNews
from phi.tools.duckduckgo import DuckDuckGo
from phi.tools.newspaper4k import Newspaper4k
from phi.storage.agent.sqlite import SqlAgentStorage
from phi.knowledge.pdf import PDFUrlKnowledgeBase
from phi.vectordb.pgvector import PgVector, SearchType
from dotenv import load_dotenv

from schemas.agents_schema import AgentResponse
from schemas.teams_schema import TeamResponse
from phi_server import playground_instance

logger = logging.getLogger(__name__)
load_dotenv()

DB_URL = os.getenv("DB_URL")

class AgentManager:
    """
    Manages the creation, storage, and retrieval of agents and teams.
    
    Attributes:
        storage_path (str): Path to the JSON file storing agent data
        team_storage_path (str): Path to the JSON file storing team data
    """
    
    def __init__(self, storage_path: str = "agents.json", team_storage_path: str = "teams.json"):
        """
        Initialize the AgentManager.
        
        Args:
            storage_path (str): Path for storing agent data
            team_storage_path (str): Path for storing team data
        """
        self.storage_path = storage_path
        self.team_storage_path = team_storage_path
        self._ensure_storage_exists()

    def _ensure_storage_exists(self) -> None:
        """Create storage files if they don't exist."""
        for path in [self.storage_path, self.team_storage_path]:
            if not os.path.exists(path):
                with open(path, 'w') as f:
                    json.dump([], f)

    def _initialize_tool(self, tool_name: str) -> Any:
        """
        Initialize a tool instance based on the tool name.
        
        Args:
            tool_name (str): Name of the tool to initialize
            
        Returns:
            Tool instance or None if tool not found
        """
        tool_map = {
            "HackerNews": HackerNews(),
            "DuckDuckGo": DuckDuckGo(),
            "Newspaper4k": Newspaper4k(),
        }
        return tool_map.get(tool_name)
    
    def get_agents_by_user(self, user_id: str) -> List[AgentResponse]:
        """
        Retrieve all agents created by a specific user.
        
        Args:
            user_id (str): The ID of the user whose agents to retrieve
            
        Returns:
            List[AgentResponse]: List of agents belonging to the user
        """
        agents = self.get_all_agents()
        user_agents = [agent for agent in agents if agent.get('user_id') == user_id]
        return [AgentResponse(**agent) for agent in user_agents]

    def create_agent(self, name: str, role: str, tools: List[str], 
                description: str, instructions: List[str], 
                urls: List[str] = None, user_id: str = None) -> AgentResponse:
        """
        Create a new agent and save it to storage.
        
        Args:
            name (str): Name of the agent
            role (str): Role of the agent
            tools (List[str]): List of tool names the agent can use
            description (str): Description of the agent
            instructions (List[str]): List of instructions for the agent
            urls (List[str], optional): List of URLs for the agent to use
            user_id (str): ID of the user creating the agent
            
        Returns:
            AgentResponse: Created agent data
        """
        # Get existing agents and generate new ID
        agents = self.get_all_agents()
        agent_id = str(len(agents) + 1)

        # Initialize urls if None
        urls = urls or []
        
        # Create response model
        agent_data = AgentResponse(
            id=agent_id,
            name=name,
            role=role,
            tools=tools,
            description=description,
            instructions=instructions,
            urls=urls,
            markdown=True,
            show_tool_calls=True,
            add_datetime_to_instructions=True,
            user_id=user_id 
<<<<<<< HEAD
        )  
        agent = Agent(
            name=name,
            role=role,
            tools=[self._initialize_tool(tool_name) for tool_name in tools],
            description=description,
            instructions=instructions,
            search_knowledge=True,
            knowledge_base=PDFUrlKnowledgeBase(
                urls=urls,
                vector_db=PgVector(table_name=f"{agent_id}_knowledge", db_url=DB_URL, search_type=SearchType.hybrid)
            ),
            show_tool_calls=True,
            markdown=True,
            add_datetime_to_instructions=True,
            user_id=user_id,
            storage=SqlAgentStorage(table_name=f"{agent_id}_ai_sessions", db_file="tmp/agents_sessions.db"),
            add_history_to_messages=True,
            num_history_responses=5,
            
        )
        
        playground_instance.add_agent(agent)

        
=======
        )

        # Save to storage
>>>>>>> 52d652a7
        agents.append(agent_data.dict())
        with open(self.storage_path, 'w') as f:
            json.dump(agents, f, indent=2)

        return agent_data

    def get_all_agents(self) -> List[Dict]:
        """
        Retrieve all agents from storage.
        
        Returns:
            List[Dict]: List of all stored agents
        """
        with open(self.storage_path, 'r') as f:
            return json.load(f)

    def get_agent_by_id(
        self, 
        agent_id: str,
        session_id: str = None,
        user_id: str = None
    ) -> Agent:
        """
        Get an agent by its ID.
        
        Args:
            agent_id (str): ID of the agent to retrieve
            session_id (str, optional): Session ID for the agent
            user_id (str, optional): User ID for the agent
            
        Returns:
            Agent: Agent instance or error message if agent not found or an error occurs during initialization      
        """
        try:
            agents = self.get_all_agents()
            agent_data = next((a for a in agents if a['id'] == agent_id), None)
            
            if not agent_data:
                raise ValueError(f"Agent with ID '{agent_id}' not found")
            
            tools = [self._initialize_tool(tool_name) for tool_name in agent_data['tools']]
            knowledge_base = PDFUrlKnowledgeBase(
                urls=agent_data['urls'],
                vector_db=PgVector(table_name=f"{agent_id}_knowledge", db_url=DB_URL, search_type=SearchType.hybrid)
            )   
            knowledge_base.load(upsert=True)
            session_storage = SqlAgentStorage(table_name=f"{agent_id}_ai_sessions", db_file="tmp/agents_sessions.db")
            
            agent = Agent(
                name=agent_data['name'],
                role=agent_data['role'],
                tools=tools,
                description=agent_data['description'],
                instructions=agent_data['instructions'],
                search_knowledge=True,
                knowledge_base=knowledge_base,
                show_tool_calls=agent_data['show_tool_calls'],
                markdown=agent_data['markdown'],
                add_datetime_to_instructions=agent_data['add_datetime_to_instructions'],
                session_id=session_id,
                user_id=user_id,
                storage=session_storage,
                add_history_to_messages=True,
                num_history_responses=5,
            )
            return agent
        except Exception as e:
            logger.error(traceback.format_exc())
            return {"message": str(e)}
    
    def create_team(
        self,  
        user_id:str,
        name: str, 
        agent_names: List[str], 
        instructions: List[str]
    ) -> TeamResponse:
        """
        Create a new team from existing agents.
        
        Args:
            user_id (str): User ID of the team creator
            name (str): Name of the team
            agent_names (List[str]): List of agent names to include in the team
            instructions (List[str]): List of instructions for the team
            
        Returns:
            TeamResponse: Created team data
            
        Raises:
            ValueError: If any agent is not found or if less than two agents are provided
        """
        if len(agent_names) < 2:
            raise ValueError("At least two agents are required to create a team.")
        
        teams = self.get_all_teams(
            user_id=user_id
        )
        team_id = str(len(teams) + 1)

        agent_responses = []
        
        with open(self.storage_path, 'r') as f:
            agents = json.load(f)
            
        for agent_name in agent_names:
            agent_data = next((a for a in agents if a['name'] == agent_name and a['user_id'] == user_id ), None)
            if not agent_data:
                raise ValueError(f"Agent with name '{agent_name}' not found")
            agent_responses.append(AgentResponse(**agent_data))
        
        team_data = TeamResponse(
            id=team_id,
            user_id=user_id,
            name=name,
            agents=agent_responses,
            instructions=instructions,
            markdown=True,
            show_tool_calls=True
        )
        teams.append(team_data.dict())
        with open(self.team_storage_path, 'w') as f:
            json.dump(teams, f, indent=2)   
        return team_data

    def get_all_teams(
        self,
        user_id: str
    ) -> List[Dict]:
        """
        Retrieve all teams from storage.
        
        Args:
            user_id (str): User ID to filter teams by
        
        Returns:
            List[Dict]: List of all stored teams
        """
        teams = None
        with open(self.team_storage_path, 'r') as f:
            teams = json.load(f)
        
        return [t for t in teams if t['user_id'] == user_id]

    def get_team_by_id(
        self, 
        team_id: str,
        user_id: str,
        session_id: str
    ):
        try:
            
            teams = self.get_all_teams(user_id)
            team_data = next((t for t in teams if t['id'] == team_id), None)
            
            if not team_data:
                raise ValueError(f"Team with ID '{team_id}' not found")
            
            agents = [self.get_agent_by_id(agent_name, session_id=session_id, user_id=user_id) for agent_name in team_data['agents']]
            session_storage = SqlAgentStorage(table_name=f"{team_id}_ai_sessions", db_file="tmp/teams_sessions.db")
            
            team = Agent(
                agent_id=team_data['id'],
                name=team_data['name'],
                team=agents,
                instructions=team_data['instructions'],
                show_tool_calls=team_data['show_tool_calls'],
                markdown=team_data['markdown'],
                session_id=session_id,
                user_id=user_id,
                storage=session_storage,
                add_history_to_messages=True,
                num_history_responses=5,
            )
            return team
        except Exception as e:
            logger.error(traceback.format_exc())
            return {"message": str(e)}
    
    def update_agent(
    self,
    user_id: str,
    agent_id: str,
    role: str,
    tools: List[str],
    description: str,
    instructions: List[str],
    urls: List[str] = None
) -> AgentResponse:
        """
        Update specific fields of an existing agent based on user_id and agent_id.
        Only role, tools, description, instructions, and urls can be updated.
        
        Args:
            user_id (str): ID of the user whose agent to update
            agent_id (str): ID of the specific agent to update
            role (str): New role of the agent
            tools (List[str]): Updated list of tool names the agent can use
            description (str): Updated description of the agent
            instructions (List[str]): Updated list of instructions for the agent
            urls (List[str], optional): Updated list of URLs for the agent to use
            
        Returns:
            AgentResponse: Updated agent data
            
        Raises:
            ValueError: If agent not found or doesn't belong to the user
        """
        # Read current agents data
        agents = self.get_all_agents()
        
        # Find the agent that matches both user_id and agent_id
        agent_index = None
        for idx, agent in enumerate(agents):
            if agent.get('id') == agent_id and agent.get('user_id') == user_id:
                agent_index = idx
                break
        
        if agent_index is None:
            raise ValueError(f"Agent with ID '{agent_id}' not found or doesn't belong to user ID '{user_id}'")
        
        # Create updated agent data while preserving other fields
        updated_agent = agents[agent_index].copy()
        updated_agent.update({
            'role': role,
            'tools': tools,
            'description': description,
            'instructions': instructions,
            'urls': urls or []
        })
        
        # Update the agent in the list
        agents[agent_index] = updated_agent
        
        # Save the updated list back to storage
        with open(self.storage_path, 'w') as f:
            json.dump(agents, f, indent=2)
        
        return AgentResponse(**updated_agent)

    def delete_agent(self, user_id: str, agent_id: str) -> AgentResponse:
        """
        Delete an agent based on user_id and agent_id.
        
        Args:
            user_id (str): ID of the user whose agent to delete
            agent_id (str): ID of the specific agent to delete
            
        Returns:
            AgentResponse: Deleted agent data
            
        Raises:
            ValueError: If agent not found or doesn't belong to the user
        """
        # Read current agents data
        agents = self.get_all_agents()
        
        # Find the agent that matches both user_id and agent_id
        agent_index = None
        deleted_agent = None
        
        for idx, agent in enumerate(agents):
            if agent.get('id') == agent_id and agent.get('user_id') == user_id:
                agent_index = idx
                deleted_agent = agent
                break
        
        if agent_index is None:
            raise ValueError(f"Agent with ID '{agent_id}' not found or doesn't belong to user ID '{user_id}'")
        
        # Remove the agent from the list
        agents.pop(agent_index)
        
        # Save the updated list back to storage
        with open(self.storage_path, 'w') as f:
            json.dump(agents, f, indent=2)
        
        return AgentResponse(**deleted_agent)<|MERGE_RESOLUTION|>--- conflicted
+++ resolved
@@ -119,37 +119,9 @@
             show_tool_calls=True,
             add_datetime_to_instructions=True,
             user_id=user_id 
-<<<<<<< HEAD
-        )  
-        agent = Agent(
-            name=name,
-            role=role,
-            tools=[self._initialize_tool(tool_name) for tool_name in tools],
-            description=description,
-            instructions=instructions,
-            search_knowledge=True,
-            knowledge_base=PDFUrlKnowledgeBase(
-                urls=urls,
-                vector_db=PgVector(table_name=f"{agent_id}_knowledge", db_url=DB_URL, search_type=SearchType.hybrid)
-            ),
-            show_tool_calls=True,
-            markdown=True,
-            add_datetime_to_instructions=True,
-            user_id=user_id,
-            storage=SqlAgentStorage(table_name=f"{agent_id}_ai_sessions", db_file="tmp/agents_sessions.db"),
-            add_history_to_messages=True,
-            num_history_responses=5,
-            
         )
-        
-        playground_instance.add_agent(agent)
-
-        
-=======
-        )
 
         # Save to storage
->>>>>>> 52d652a7
         agents.append(agent_data.dict())
         with open(self.storage_path, 'w') as f:
             json.dump(agents, f, indent=2)
