--- conflicted
+++ resolved
@@ -105,7 +105,6 @@
             # Skip authentication for docs
             if request.url.path in ["/docs", "/redoc", "/openapi.json"]:
                 return await call_next(request)
-<<<<<<< HEAD
             
             if request.method == 'OPTIONS':
                 response = await call_next(request)
@@ -113,14 +112,6 @@
             
             authorization = request.headers.get("Authorization")
             if not authorization or not authorization.startswith("Bearer "):
-=======
-
-            # Check both Authorization and authorization headers
-            authorization = request.headers.get("Authorization") or request.headers.get("authorization")
-            
-            if not authorization:
-                logger.debug("No Authorization header found")
->>>>>>> 3a1e3406
                 return JSONResponse(
                     status_code=401,
                     content={"detail": "Missing Authorization header with Bearer token"},
