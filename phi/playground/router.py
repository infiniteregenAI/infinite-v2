import base64
from io import BytesIO
from typing import Any, List, Optional, AsyncGenerator, Dict, cast, Union, Generator
from uuid import uuid4
import os
import traceback
import json 
from typing import Annotated

from utils.constants import AVAILABLE_TOOLS
from fastapi import APIRouter, File, Form, HTTPException, UploadFile , Request, Depends, Query
from fastapi.responses import StreamingResponse, JSONResponse
from schemas.agents_schema import AgentResponse, UserAgentsResponse, UpdateAgentRequest, UpdateAgentResponse, DeleteAgentResponse
from dotenv import load_dotenv
from phi.agent.agent import Agent, RunResponse
from phi.agent.session import AgentSession
from phi.workflow.workflow import Workflow
from phi.workflow.session import WorkflowSession
from phi.playground.operator import (
    format_tools,
    get_agent_by_id,
    get_session_title,
    get_session_title_from_workflow_session,
    get_workflow_by_id,
)
from phi.tools.hackernews import HackerNews
from phi.tools.duckduckgo import DuckDuckGo
from phi.tools.newspaper4k import Newspaper4k
from phi.utils.log import logger
from phi.storage.agent.sqlite import SqlAgentStorage
from phi.knowledge.pdf import PDFUrlKnowledgeBase
from phi.knowledge.website import WebsiteKnowledgeBase
from phi.knowledge.combined import CombinedKnowledgeBase
from phi.vectordb.pgvector import PgVector, SearchType
from phi.playground.schemas import (
    AgentGetResponse,
    AgentSessionsRequest,
    AgentSessionsResponse,
    AgentRenameRequest,
    AgentModel,
    AgentSessionDeleteRequest,
    WorkflowRunRequest,
    WorkflowSessionsRequest,
    WorkflowRenameRequest,
    AgentCreateRequest
)
from schemas.database import get_db, DatabaseOperations, get_db_session
from sqlalchemy.orm import Session
from sqlalchemy import text


load_dotenv()

DB_URL = os.getenv("DB_URL")

def get_playground_router(
    agents: Optional[List[Agent]] = None, workflows: Optional[List[Workflow]] = None
) -> APIRouter:
    tool_map = {
            "HackerNews": HackerNews(),
            "DuckDuckGo": DuckDuckGo(),
            "Newspaper4k": Newspaper4k(),
    }
    playground_router = APIRouter(prefix="/playground", tags=["Playground"])
    if agents is None and workflows is None:
        raise ValueError("Either agents or workflows must be provided.")

    @playground_router.get("/status")
    def playground_status():
        return {"playground": "available"}
    
    @playground_router.get("/hello")
    def hello():
        return {"message": "Hello, World!"}
    
    @playground_router.post("/create/agent")
    def create_agent(
        name: str,
        user_id: Optional[str] = None,
        description: Optional[str] = None,
        role: Optional[str] = None,
        instructions: Optional[str] = None,
        tools: Optional[List[str]] = None,
        urls: Optional[List[str]] = None,
    ):
        agent_id = "agent_"+str(uuid4())
        agent = Agent(
            name=name,
            role=role,
            agent_id=agent_id,
            tools=[tool_map[tool] for tool in tools] if tools else None,
            description=description,
            instructions=instructions,
            search_knowledge=True,
            knowledge_base=PDFUrlKnowledgeBase(
                urls=urls,
                vector_db=PgVector(table_name=f"{agent_id}_knowledge", db_url=DB_URL, search_type=SearchType.hybrid)
            ),
            show_tool_calls=True,
            markdown=True,
            add_datetime_to_instructions=True,
            user_id=user_id,
            storage=SqlAgentStorage(table_name=f"{agent_id}_ai_sessions", db_file="tmp/agents_sessions.db"),
            add_history_to_messages=True,
            num_history_responses=5,
        )
        agents.append(agent)
        
        return {"message": f"Agent {name} created successfully", "agent_id": agent_id}
        

    @playground_router.get("/agent/get", response_model=List[AgentGetResponse])
    def agent_get():
        agent_list: List[AgentGetResponse] = []
        if agents is None:
            return agent_list

        for agent in agents:
            agent_tools = agent.get_tools()
            formatted_tools = format_tools(agent_tools)

            name = agent.model.name or agent.model.__class__.__name__ if agent.model else None
            provider = agent.model.provider or agent.model.__class__.__name__ if agent.model else None
            model_id = agent.model.id if agent.model else None

            if provider and model_id:
                provider = f"{provider} {model_id}"
            elif name and model_id:
                provider = f"{name} {model_id}"
            elif model_id:
                provider = model_id
            else:
                provider = ""

            agent_list.append(
                AgentGetResponse(
                    agent_id=agent.agent_id,
                    name=agent.name,
                    model=AgentModel(
                        name=name,
                        model=model_id,
                        provider=provider,
                    ),
                    add_context=agent.add_context,
                    tools=formatted_tools,
                    memory={"name": agent.memory.db.__class__.__name__} if agent.memory and agent.memory.db else None,
                    storage={"name": agent.storage.__class__.__name__} if agent.storage else None,
                    knowledge={"name": agent.knowledge.__class__.__name__} if agent.knowledge else None,
                    description=agent.description,
                    instructions=agent.instructions,
                )
            )

        return agent_list

    def chat_response_streamer(
        agent: Agent, message: str, images: Optional[List[Union[str, Dict]]] = None
    ) -> Generator:
        run_response = agent.run(message, images=images, stream=True, stream_intermediate_steps=True)
        for run_response_chunk in run_response:
            run_response_chunk = cast(RunResponse, run_response_chunk)
            yield run_response_chunk.to_json()

    def process_image(file: UploadFile) -> List[Union[str, Dict]]:
        content = file.file.read()
        encoded = base64.b64encode(content).decode("utf-8")

        image_info = {"filename": file.filename, "content_type": file.content_type, "size": len(content)}
        return [encoded, image_info]

    @playground_router.post("/agent/run")
    def agent_run(
        message: str = Form(...),
        agent_id: str = Form(...),
        stream: bool = Form(True),
        monitor: bool = Form(False),
        session_id: Optional[str] = Form(None),
        user_id: Optional[str] = Form(None),
        files: Optional[List[UploadFile]] = File(None),
        image: Optional[UploadFile] = File(None),
    ):
        logger.debug(f"AgentRunRequest: {message} {agent_id} {stream} {monitor} {session_id} {user_id} {files}")
        agent = get_agent_by_id(agent_id, agents)
        if agent is None:
            raise HTTPException(status_code=404, detail="Agent not found")

        if files:
            if agent.knowledge is None:
                raise HTTPException(status_code=404, detail="KnowledgeBase not found")

        if session_id is not None:
            logger.debug(f"Continuing session: {session_id}")
        else:
            logger.debug("Creating new session")

        # Create a new instance of this agent
        new_agent_instance = agent.deep_copy(update={"session_id": session_id})
        if user_id is not None:
            new_agent_instance.user_id = user_id

        if monitor:
            new_agent_instance.monitoring = True
        else:
            new_agent_instance.monitoring = False

        base64_image: Optional[List[Union[str, Dict]]] = None
        if image:
            base64_image = process_image(image)

        if files:
            for file in files:
                if file.content_type == "application/pdf":
                    from phi.document.reader.pdf import PDFReader

                    contents = file.file.read()
                    pdf_file = BytesIO(contents)
                    pdf_file.name = file.filename
                    file_content = PDFReader().read(pdf_file)
                    if agent.knowledge is not None:
                        agent.knowledge.load_documents(file_content)
                elif file.content_type == "text/csv":
                    from phi.document.reader.csv_reader import CSVReader

                    contents = file.file.read()
                    csv_file = BytesIO(contents)
                    csv_file.name = file.filename
                    file_content = CSVReader().read(csv_file)
                    if agent.knowledge is not None:
                        agent.knowledge.load_documents(file_content)
                elif file.content_type == "application/vnd.openxmlformats-officedocument.wordprocessingml.document":
                    from phi.document.reader.docx import DocxReader

                    contents = file.file.read()
                    docx_file = BytesIO(contents)
                    docx_file.name = file.filename
                    file_content = DocxReader().read(docx_file)
                    if agent.knowledge is not None:
                        agent.knowledge.load_documents(file_content)
                elif file.content_type == "text/plain":
                    from phi.document.reader.text import TextReader

                    contents = file.file.read()
                    text_file = BytesIO(contents)
                    text_file.name = file.filename
                    file_content = TextReader().read(text_file)
                    if agent.knowledge is not None:
                        agent.knowledge.load_documents(file_content)
                else:
                    raise HTTPException(status_code=400, detail="Unsupported file type")

        if stream:
            return StreamingResponse(
                chat_response_streamer(new_agent_instance, message, images=base64_image),
                media_type="text/event-stream",
            )
        else:
            run_response = cast(
                RunResponse,
                new_agent_instance.run(
                    message,
                    images=base64_image,
                    stream=False,
                ),
            )
            return run_response.model_dump_json()

    @playground_router.post("/agent/sessions/all")
    def get_agent_sessions(body: AgentSessionsRequest):
        logger.debug(f"AgentSessionsRequest: {body}")
        agent = get_agent_by_id(body.agent_id, agents)
        if agent is None:
            return JSONResponse(status_code=404, content="Agent not found.")

        if agent.storage is None:
            return JSONResponse(status_code=404, content="Agent does not have storage enabled.")

        agent_sessions: List[AgentSessionsResponse] = []
        all_agent_sessions: List[AgentSession] = agent.storage.get_all_sessions(user_id=body.user_id)
        for session in all_agent_sessions:
            title = get_session_title(session)
            agent_sessions.append(
                AgentSessionsResponse(
                    title=title,
                    session_id=session.session_id,
                    session_name=session.session_data.get("session_name") if session.session_data else None,
                    created_at=session.created_at,
                )
            )
        return agent_sessions

    @playground_router.post("/agent/sessions/{session_id}")
    def get_agent_session(session_id: str, body: AgentSessionsRequest):
        logger.debug(f"AgentSessionsRequest: {body}")
        agent = get_agent_by_id(body.agent_id, agents)
        if agent is None:
            return JSONResponse(status_code=404, content="Agent not found.")

        if agent.storage is None:
            return JSONResponse(status_code=404, content="Agent does not have storage enabled.")

        agent_session: Optional[AgentSession] = agent.storage.read(session_id)
        if agent_session is None:
            return JSONResponse(status_code=404, content="Session not found.")

        return agent_session

    @playground_router.post("/agent/session/rename")
    def agent_rename(body: AgentRenameRequest):
        agent = get_agent_by_id(body.agent_id, agents)
        if agent is None:
            return JSONResponse(status_code=404, content=f"couldn't find agent with {body.agent_id}")

        agent.session_id = body.session_id
        agent.rename_session(body.name)
        return JSONResponse(content={"message": f"successfully renamed agent {agent.name}"})

    @playground_router.post("/agent/session/delete")
    def agent_session_delete(body: AgentSessionDeleteRequest):
        agent = get_agent_by_id(body.agent_id, agents)
        if agent is None:
            return JSONResponse(status_code=404, content="Agent not found.")

        if agent.storage is None:
            return JSONResponse(status_code=404, content="Agent does not have storage enabled.")

        all_agent_sessions: List[AgentSession] = agent.storage.get_all_sessions(user_id=body.user_id)
        for session in all_agent_sessions:
            if session.session_id == body.session_id:
                agent.delete_session(body.session_id)
                return JSONResponse(content={"message": f"successfully deleted agent {agent.name}"})

        return JSONResponse(status_code=404, content="Session not found.")

    @playground_router.get("/workflows/get")
    def get_workflows():
        if workflows is None:
            return []

        return [
            {"id": workflow.workflow_id, "name": workflow.name, "description": workflow.description}
            for workflow in workflows
        ]

    @playground_router.get("/workflow/inputs/{workflow_id}")
    def get_workflow_inputs(workflow_id: str):
        workflow = get_workflow_by_id(workflow_id, workflows)
        if workflow is None:
            raise HTTPException(status_code=404, detail="Workflow not found")

        return {
            "workflow_id": workflow.workflow_id,
            "name": workflow.name,
            "description": workflow.description,
            "parameters": workflow._run_parameters or {},
        }

    @playground_router.get("/workflow/config/{workflow_id}")
    def get_workflow_config(workflow_id: str):
        workflow = get_workflow_by_id(workflow_id, workflows)
        if workflow is None:
            raise HTTPException(status_code=404, detail="Workflow not found")

        return {
            "storage": workflow.storage.__class__.__name__ if workflow.storage else None,
        }

    @playground_router.post("/workflow/{workflow_id}/run")
    def run_workflow(workflow_id: str, body: WorkflowRunRequest):
        # Retrieve the workflow by ID
        workflow = get_workflow_by_id(workflow_id, workflows)
        if workflow is None:
            raise HTTPException(status_code=404, detail="Workflow not found")

        # Create a new instance of this workflow
        new_workflow_instance = workflow.deep_copy(update={"workflow_id": workflow_id})
        new_workflow_instance.user_id = body.user_id

        # Return based on the response type
        try:
            if new_workflow_instance._run_return_type == "RunResponse":
                # Return as a normal response
                return new_workflow_instance.run(**body.input)
            else:
                # Return as a streaming response
                return StreamingResponse(
                    (result.model_dump_json() for result in new_workflow_instance.run(**body.input)),
                    media_type="text/event-stream",
                )
        except Exception as e:
            # Handle unexpected runtime errors
            raise HTTPException(status_code=500, detail=f"Error running workflow: {str(e)}")

    @playground_router.post("/workflow/{workflow_id}/session/all")
    def get_all_workflow_sessions(workflow_id: str, body: WorkflowSessionsRequest):
        # Retrieve the workflow by ID
        workflow = get_workflow_by_id(workflow_id, workflows)
        if not workflow:
            raise HTTPException(status_code=404, detail="Workflow not found")

        # Ensure storage is enabled for the workflow
        if not workflow.storage:
            raise HTTPException(status_code=404, detail="Workflow does not have storage enabled")

        # Retrieve all sessions for the given workflow and user
        try:
            all_workflow_sessions: List[WorkflowSession] = workflow.storage.get_all_sessions(
                user_id=body.user_id, workflow_id=workflow_id
            )
        except Exception as e:
            raise HTTPException(status_code=500, detail=f"Error retrieving sessions: {str(e)}")

        # Return the sessions
        return [
            {
                "title": get_session_title_from_workflow_session(session),
                "session_id": session.session_id,
                "session_name": session.session_data.get("session_name") if session.session_data else None,
                "created_at": session.created_at,
            }
            for session in all_workflow_sessions
        ]

    @playground_router.post("/workflow/{workflow_id}/session/{session_id}")
    def get_workflow_session(workflow_id: str, session_id: str, body: WorkflowSessionsRequest):
        # Retrieve the workflow by ID
        workflow = get_workflow_by_id(workflow_id, workflows)
        if not workflow:
            raise HTTPException(status_code=404, detail="Workflow not found")

        # Ensure storage is enabled for the workflow
        if not workflow.storage:
            raise HTTPException(status_code=404, detail="Workflow does not have storage enabled")

        # Retrieve the specific session
        try:
            workflow_session: Optional[WorkflowSession] = workflow.storage.read(session_id, body.user_id)
        except Exception as e:
            raise HTTPException(status_code=500, detail=f"Error retrieving session: {str(e)}")

        if not workflow_session:
            raise HTTPException(status_code=404, detail="Session not found")

        # Return the session
        return workflow_session

    @playground_router.post("/workflow/{workflow_id}/session/{session_id}/rename")
    def workflow_rename(workflow_id: str, session_id: str, body: WorkflowRenameRequest):
        workflow = get_workflow_by_id(workflow_id, workflows)
        if workflow is None:
            raise HTTPException(status_code=404, detail="Workflow not found")

        workflow.rename_session(session_id, body.name)
        return JSONResponse(content={"message": f"successfully renamed workflow {workflow.name}"})

    @playground_router.post("/workflow/{workflow_id}/session/{session_id}/delete")
    def workflow_delete(workflow_id: str, session_id: str):
        workflow = get_workflow_by_id(workflow_id, workflows)
        if workflow is None:
            raise HTTPException(status_code=404, detail="Workflow not found")

        workflow.delete_session(session_id)
        return JSONResponse(content={"message": f"successfully deleted workflow {workflow.name}"})

    return playground_router


def get_async_playground_router(
    agents: Optional[List[Agent]] = None, workflows: Optional[List[Workflow]] = None
) -> APIRouter:
    tool_map = {
            "HackerNews": HackerNews(),
            "DuckDuckGo": DuckDuckGo(),
            "Newspaper4k": Newspaper4k(),
    }
    playground_router = APIRouter(prefix="/playground", tags=["Playground"])
    if agents is None and workflows is None:
        raise ValueError("Either agents or workflows must be provided.")

    @playground_router.get("/status")
    async def playground_status():
        return {"playground": "available"}
    
    @playground_router.get("/hello")
    async def hello():
        return {"message": "Hello, World!"}
    
    @playground_router.post("/create/agent")
    async def create_agent(
        request: Request,
        body: AgentCreateRequest,
        db: Session = Depends(get_db)
    ):
        agent_id = "agent_"+str(uuid4())
        user_id = request.state.user.get("sub")
        
        pdf_knowledge_base = PDFUrlKnowledgeBase(
            urls=body.pdf_urls,
            vector_db=PgVector(
                table_name=f"{agent_id}_pdf_knowledge",
                db_url=DB_URL,
                search_type=SearchType.hybrid
            )
        )

        website_knowledge_base = WebsiteKnowledgeBase(
            urls=body.website_urls,
            max_links=10,
            vector_db=PgVector(
                table_name=f"{agent_id}_website_knowledge",
                db_url=DB_URL,
                search_type=SearchType.hybrid
            )
        )

        combined_knowledge_base = CombinedKnowledgeBase(
            sources=[pdf_knowledge_base, website_knowledge_base],
            vector_db=PgVector(
                table_name=f"{agent_id}_combined_knowledge",
                db_url=DB_URL,
                search_type=SearchType.hybrid
            )
        )

        agent = Agent(
            name=body.name,
            role=body.role,
            agent_id=agent_id,
            tools=[tool_map[tool] for tool in body.tools] if body.tools else None,
            description=body.description,
            instructions=body.instructions,
            search_knowledge=True,
            knowledge_base=combined_knowledge_base,
            show_tool_calls=True,
            markdown=True,
            add_datetime_to_instructions=True,
            user_id=user_id,
            storage=SqlAgentStorage(
                table_name=f"{agent_id}_ai_sessions",
                db_file="tmp/agents_sessions.db"
            ),
            add_history_to_messages=True,
            num_history_responses=5,
        )
        
        agent_data = {
            "id": agent_id,
            "name": body.name,
            "role": body.role,
            "tools": body.tools,
            "description": body.description,
            "instructions": body.instructions,  
            "pdf_urls": body.pdf_urls,
            "website_urls": body.website_urls,
            "markdown": True,
            "show_tool_calls": True,
            "add_datetime_to_instructions": True,
            "user_id": user_id
        }

        try:
            db_agent = DatabaseOperations.create_agent(db, agent_data)
            return {"status": "success", "agent_id": agent_id}
        except Exception as e:
            raise HTTPException(status_code=500, detail=f"Failed to create agent: {str(e)}")
    
    @playground_router.put("/update/agent/{agent_id}")
    async def update_agent(
        request: Request,
        agent_id: str,
        body: UpdateAgentRequest,
        db: Session = Depends(get_db)
    ):
        user_id = request.state.user.get("sub")
        
        existing_agent = DatabaseOperations.get_agent(db, agent_id)
        if existing_agent.user_id != user_id:
            raise HTTPException(status_code=403, detail="Not authorized to update this agent")
        
        instructions = body.instructions if body.instructions is not None else existing_agent.instructions
        
        if isinstance(instructions, str):
            instructions = [instructions]
        
        update_data = {
            "name": body.name if body.name is not None else existing_agent.name,
            "role": body.role if body.role is not None else existing_agent.role,
            "tools": body.tools if body.tools is not None else existing_agent.tools,
            "description": body.description if body.description is not None else existing_agent.description,
            "instructions": instructions,  
            "pdf_urls": body.pdf_urls if body.pdf_urls is not None else existing_agent.pdf_urls,
            "website_urls": body.website_urls if body.website_urls is not None else existing_agent.website_urls
        }
        
        try:
            updated_agent = DatabaseOperations.update_agent(db, agent_id, update_data)
            
            pdf_knowledge_base = PDFUrlKnowledgeBase(
                urls=update_data["pdf_urls"],
                vector_db=PgVector(
                    table_name=f"{agent_id}_pdf_knowledge",
                    db_url=DB_URL,
                    search_type=SearchType.hybrid
                )
            )
            
            website_knowledge_base = WebsiteKnowledgeBase(
                urls=update_data["website_urls"],
                max_links=10,
                vector_db=PgVector(
                    table_name=f"{agent_id}_website_knowledge",
                    db_url=DB_URL,
                    search_type=SearchType.hybrid
                )
            )
            
            combined_knowledge_base = CombinedKnowledgeBase(
                sources=[pdf_knowledge_base, website_knowledge_base],
                vector_db=PgVector(
                    table_name=f"{agent_id}_combined_knowledge",
                    db_url=DB_URL,
                    search_type=SearchType.hybrid
                )
            )
            
            for agent in agents:
                if agent.agent_id == agent_id:
                    agent.name = update_data["name"]
                    agent.role = update_data["role"]
                    agent.tools = [tool_map[tool] for tool in update_data["tools"]] if update_data["tools"] else None
                    agent.description = update_data["description"]
                    agent.instructions = instructions
                    agent.knowledge_base = combined_knowledge_base
                    break
            
            response = UpdateAgentResponse(
                message=f"Agent {agent_id} updated successfully",
                agent=AgentResponse(
                    id=updated_agent.id,
                    user_id=updated_agent.user_id,
                    name=updated_agent.name,
                    role=updated_agent.role,
                    tools=updated_agent.tools,
                    description=updated_agent.description,
                    instructions=instructions, 
                    pdf_urls=updated_agent.pdf_urls,
                    website_urls=updated_agent.website_urls,
                    markdown=updated_agent.markdown,
                    show_tool_calls=updated_agent.show_tool_calls,
                    add_datetime_to_instructions=updated_agent.add_datetime_to_instructions
                )
            )
            return response
            
        except Exception as e:
            raise HTTPException(status_code=500, detail=f"Error updating agent: {str(e)}")
    
    @playground_router.get("/available-tools")
    async def get_available_tools():
        """
            This endpoint returns the available tools.
            
            Returns:
                JSONResponse: The response body.
        """
        try:
            return JSONResponse(
                status_code=200,
                content={"available_tools": AVAILABLE_TOOLS}
            )
        except Exception as e:
            logger.error(traceback.format_exc())
            return JSONResponse(
                status_code=500,
                content={"message": "Internal server error"}
            )

    @playground_router.delete("/delete/agent/{agent_id}")
    async def delete_agent(
        request: Request,
        agent_id: str,
        db: Session = Depends(get_db)
    ):
        user_id = request.state.user.get("sub")
        
        try:
            existing_agent = DatabaseOperations.get_agent(db, agent_id)
            if existing_agent.user_id != user_id:
                raise HTTPException(
                    status_code=403, 
                    detail="You do not have permission to delete this agent. Only the agent's creator can delete it."
                )
            
            deleted_agent = DatabaseOperations.delete_agent(db, agent_id)
            
            try:
                with get_db_session() as session:
                    session.execute(text(f'DROP TABLE IF EXISTS "{agent_id}_pdf_knowledge"'))
                    session.execute(text(f'DROP TABLE IF EXISTS "{agent_id}_website_knowledge"'))
                    session.execute(text(f'DROP TABLE IF EXISTS "{agent_id}_combined_knowledge"'))
                    session.execute(text(f'DROP TABLE IF EXISTS "{agent_id}_ai_sessions"'))
            except Exception as e:
                print(f"Warning: Failed to clean up associated tables: {str(e)}")
            
            response = DeleteAgentResponse(
                message=f"Agent {agent_id} deleted successfully",
                body=AgentResponse(
                    id=existing_agent.id,
                    user_id=existing_agent.user_id,
                    name=existing_agent.name,
                    role=existing_agent.role,
                    tools=existing_agent.tools,
                    description=existing_agent.description,
                    instructions=existing_agent.instructions,
                    pdf_urls=existing_agent.pdf_urls,
                    website_urls=existing_agent.website_urls,
                    markdown=existing_agent.markdown,
                    show_tool_calls=existing_agent.show_tool_calls,
                    add_datetime_to_instructions=existing_agent.add_datetime_to_instructions
                )
            )
            
            return response
            
        except HTTPException as he:
            raise he
        except Exception as e:
            raise HTTPException(status_code=500, detail=str(e))
    
<<<<<<< HEAD
    @playground_router.get("/agents/reserved/", response_model=UserAgentsResponse)
    async def get_reserved_agents():
        """
        Get all reserved agents.
        
        Returns:
            UserAgentsResponse: List of reserved agents.
        """
        try:
            with open("agents.json", "r") as file:
                agents = json.load(file)
            
            reserved_agents = [agent for agent in agents if agent["id"].startswith("reservered_agent_")]
            
            return UserAgentsResponse(agents=reserved_agents)
        except Exception as e:
            logger.error(traceback.format_exc())
            return JSONResponse(status_code=500, content={"message": str(e)})
    
    @playground_router.get("/agents_by_user_id", response_model=UserAgentsResponse)
    async def get_agents_by_user(
        request : Request,
=======
    @playground_router.get("/agents/", response_model=UserAgentsResponse)
    async def get_agents(
        request: Request,
        type: str = Query(None, description="Filter type: 'reserved' for reserved agents, 'user' for user agents, or None for both"),
>>>>>>> 3a1e3406
        db: Session = Depends(get_db)
    ):
        try:
<<<<<<< HEAD
            user_id = request.state.user.get("sub")
            db_agents = DatabaseOperations.get_agents_by_user(db, user_id)
            
            agents = [
                AgentResponse(
                    id=agent.id,
                    user_id=agent.user_id,
                    name=agent.name,
                    role=agent.role,
                    tools=agent.tools,
                    description=agent.description,
                    instructions=agent.instructions.split('\n') if agent.instructions else [],
                    urls=agent.urls,
                    markdown=agent.markdown,
                    show_tool_calls=agent.show_tool_calls,
                    add_datetime_to_instructions=agent.add_datetime_to_instructions
                ) 
                for agent in db_agents
            ]
            
=======
            user_id = request.state.user.get("sub")  

            if not user_id:
                raise HTTPException(status_code=401, detail="Authentication required")

            user_agents = []
            reserved_agents = []

            if type in [None, "user"]:
                db_agents = DatabaseOperations.get_agents_by_user(db, user_id)

                user_agents = [
                    AgentResponse(
                        id=agent.id,
                        user_id=agent.user_id,
                        name=agent.name,
                        role=agent.role,
                        tools=agent.tools,
                        description=agent.description,
                        instructions=agent.instructions if agent.instructions else [],  
                        pdf_urls=agent.pdf_urls,
                        website_urls=agent.website_urls,
                        markdown=agent.markdown,
                        show_tool_calls=agent.show_tool_calls,
                        add_datetime_to_instructions=agent.add_datetime_to_instructions
                    ) 
                    for agent in db_agents
                ]

            if type in [None, "reserved"]:
                try:
                    with open("agents.json", "r") as file:
                        agents_data = json.load(file)

                    reserved_agents = [
                        AgentResponse(
                            id=agent["id"],
                            user_id="reserved",
                            name=agent["name"],
                            role=agent["role"],
                            tools=agent["tools"],
                            description=agent["description"],
                            instructions=agent.get("instructions", []),  
                            pdf_urls=agent.get("pdf_urls", []),
                            website_urls=agent.get("website_urls", []),
                            markdown=agent.get("markdown", False),
                            show_tool_calls=agent.get("show_tool_calls", False),
                            add_datetime_to_instructions=agent.get("add_datetime_to_instructions", False)
                        )
                        for agent in agents_data if agent["id"].startswith("reserved_agent_")
                    ]
                except Exception as e:
                    logger.error(f"Error loading reserved agents: {e}")
                    reserved_agents = []

            if type == "user":
                agents = user_agents
            elif type == "reserved":
                agents = reserved_agents
            else:
                agents = user_agents + reserved_agents

>>>>>>> 3a1e3406
            return UserAgentsResponse(agents=agents)

        except HTTPException as he:
            raise he
        except Exception as e:
            logger.error(traceback.format_exc())
            return JSONResponse(status_code=500, content={"message": str(e)})


    @playground_router.get("/agent/get", response_model=List[AgentGetResponse])
    async def agent_get():
        agent_list: List[AgentGetResponse] = []
        if agents is None:
            return agent_list

        for agent in agents:
            agent_tools = agent.get_tools()
            formatted_tools = format_tools(agent_tools)

            name = agent.model.name or agent.model.__class__.__name__ if agent.model else None
            provider = agent.model.provider or agent.model.__class__.__name__ if agent.model else None
            model_id = agent.model.id if agent.model else None

            if provider and model_id:
                provider = f"{provider} {model_id}"
            elif name and model_id:
                provider = f"{name} {model_id}"
            elif model_id:
                provider = model_id
            else:
                provider = ""

            agent_list.append(
                AgentGetResponse(
                    agent_id=agent.agent_id,
                    name=agent.name,
                    model=AgentModel(
                        name=name,
                        model=model_id,
                        provider=provider,
                    ),
                    add_context=agent.add_context,
                    tools=formatted_tools,
                    memory={"name": agent.memory.db.__class__.__name__} if agent.memory and agent.memory.db else None,
                    storage={"name": agent.storage.__class__.__name__} if agent.storage else None,
                    knowledge={"name": agent.knowledge.__class__.__name__} if agent.knowledge else None,
                    description=agent.description,
                    instructions=agent.instructions,
                )
            )

        return agent_list

    async def chat_response_streamer(
        agent: Agent,
        message: str,
        images: Optional[List[Union[str, Dict]]] = None,
        audio_file_content: Optional[Any] = None,
        video_file_content: Optional[Any] = None,
    ) -> AsyncGenerator:
        run_response = await agent.arun(
            message,
            images=images,
            audio=audio_file_content,
            videos=video_file_content,
            stream=True,
            stream_intermediate_steps=True,
        )
        async for run_response_chunk in run_response:
            run_response_chunk = cast(RunResponse, run_response_chunk)
            yield run_response_chunk.to_json()

    async def process_image(file: UploadFile) -> List[Union[str, Dict]]:
        content = file.file.read()
        encoded = base64.b64encode(content).decode("utf-8")

        image_info = {"filename": file.filename, "content_type": file.content_type, "size": len(content)}

        return [encoded, image_info]

    @playground_router.post("/agent/run")
    async def agent_run(
        request: Request,
        message: str = Form(...),
        agent_id: str = Form(...),
        stream: bool = Form(True),
        monitor: bool = Form(False),
        session_id: Optional[str] = Form(None),
        files: Optional[List[UploadFile]] = File(None),
        image: Optional[UploadFile] = File(None),
    ):
        try:
            user_id = request.state.user.get("sub")
            if not user_id:
                raise HTTPException(status_code=401, detail="Authentication required")

            logger.debug(f"AgentRunRequest: {message} {session_id} {user_id} {agent_id}")

            agent = get_agent_by_id(agent_id, agents)
            if agent is None:
                raise HTTPException(status_code=404, detail="Agent not found")

            if files and agent.knowledge is None:
                raise HTTPException(status_code=404, detail="KnowledgeBase not found")

            logger.debug(f"User {user_id} is running agent {agent_id}")

            new_agent_instance = agent.deep_copy(update={"session_id": session_id, "user_id": user_id})
            new_agent_instance.monitoring = monitor

            base64_image: Optional[List[Union[str, Dict]]] = None
            if image:
                base64_image = await process_image(image)

            if files:
                for file in files:
                    contents = await file.read()
                    file_obj = BytesIO(contents)
                    file_obj.name = file.filename

                    if file.content_type == "application/pdf":
                        from phi.document.reader.pdf import PDFReader
                        file_content = PDFReader().read(file_obj)
                    elif file.content_type == "text/csv":
                        from phi.document.reader.csv_reader import CSVReader
                        file_content = CSVReader().read(file_obj)
                    elif file.content_type == "application/vnd.openxmlformats-officedocument.wordprocessingml.document":
                        from phi.document.reader.docx import DocxReader
                        file_content = DocxReader().read(file_obj)
                    elif file.content_type == "text/plain":
                        from phi.document.reader.text import TextReader
                        file_content = TextReader().read(file_obj)
                    else:
                        raise HTTPException(status_code=400, detail="Unsupported file type")

                    if agent.knowledge:
                        agent.knowledge.load_documents(file_content)

            if stream:
                return StreamingResponse(
                    chat_response_streamer(new_agent_instance, message, images=base64_image),
                    media_type="text/event-stream",
                )
            else:
                run_response = cast(
                    RunResponse,
                    await new_agent_instance.arun(message, images=base64_image, stream=False),
                )
                return run_response.model_dump_json()

        except HTTPException as he:
            raise he
        except Exception as e:
            logger.error(traceback.format_exc())
            return JSONResponse(status_code=500, content={"message": str(e)})

    @playground_router.post("/agent/sessions/all")
    async def get_agent_sessions(request: Request, body: AgentSessionsRequest):
        try:
            user_id = request.state.user.get("sub")
            if not user_id:
                raise HTTPException(status_code=401, detail="Authentication required")

            logger.debug(f"AgentSessionsRequest: {body} | User: {user_id}")

            agent = get_agent_by_id(body.agent_id, agents)
            if agent is None:
                return JSONResponse(status_code=404, content={"message": "Agent not found."})

            if agent.storage is None:
                return JSONResponse(status_code=404, content={"message": "Agent does not have storage enabled."})

            agent_sessions: List[AgentSessionsResponse] = []
            all_agent_sessions: List[AgentSession] = agent.storage.get_all_sessions(user_id=user_id)

            for session in all_agent_sessions:
                title = get_session_title(session)
                agent_sessions.append(
                    AgentSessionsResponse(
                        title=title,
                        session_id=session.session_id,
                        session_name=session.session_data.get("session_name") if session.session_data else None,
                        created_at=session.created_at,
                    )
                )

            return agent_sessions

        except HTTPException as he:
            raise he
        except Exception as e:
            logger.error(traceback.format_exc())
            return JSONResponse(status_code=500, content={"message": str(e)})

    @playground_router.post("/agent/sessions/{session_id}")
    async def get_agent_session(request: Request, session_id: str, body: AgentSessionsRequest):
        try:
            user_id = request.state.user.get("sub")
            if not user_id:
                raise HTTPException(status_code=401, detail="Authentication required")

            logger.debug(f"AgentSessionsRequest: {body} | User: {user_id}")

            agent = get_agent_by_id(body.agent_id, agents)
            if agent is None:
                return JSONResponse(status_code=404, content={"message": "Agent not found."})

            if agent.storage is None:
                return JSONResponse(status_code=404, content={"message": "Agent does not have storage enabled."})

            agent_session: Optional[AgentSession] = agent.storage.read(session_id, user_id)
            if agent_session is None:
                return JSONResponse(status_code=404, content={"message": "Session not found."})

            return agent_session

        except HTTPException as he:
            raise he
        except Exception as e:
            logger.error(traceback.format_exc())
            return JSONResponse(status_code=500, content={"message": str(e)})


    @playground_router.post("/agent/session/rename")
    async def agent_rename(request: Request, body: AgentRenameRequest):
        try:
            user_id = request.state.user.get("sub")
            if not user_id:
                raise HTTPException(status_code=401, detail="Authentication required")

            agent = get_agent_by_id(body.agent_id, agents)
            if agent is None:
                return JSONResponse(status_code=404, content={"message": f"Couldn't find agent with ID {body.agent_id}"})

            logger.debug(f"User {user_id} renaming session {body.session_id} to {body.name}")

            agent.session_id = body.session_id
            agent.rename_session(body.name)
            return JSONResponse(content={"message": f"Successfully renamed agent session to {body.name}"})

        except HTTPException as he:
            raise he
        except Exception as e:
            logger.error(traceback.format_exc())
            return JSONResponse(status_code=500, content={"message": str(e)})

    @playground_router.post("/agent/session/delete")
    async def agent_session_delete(request: Request, body: AgentSessionDeleteRequest):
        try:
            user_id = request.state.user.get("sub")
            if not user_id:
                raise HTTPException(status_code=401, detail="Authentication required")

            agent = get_agent_by_id(body.agent_id, agents)
            if agent is None:
                return JSONResponse(status_code=404, content={"message": "Agent not found."})

            if agent.storage is None:
                return JSONResponse(status_code=404, content={"message": "Agent does not have storage enabled."})

            logger.debug(f"User {user_id} requested deletion of session {body.session_id}")

            all_agent_sessions: List[AgentSession] = agent.storage.get_all_sessions(user_id=user_id)
            for session in all_agent_sessions:
                if session.session_id == body.session_id:
                    agent.delete_session(body.session_id)
                    return JSONResponse(content={"message": f"Successfully deleted session {body.session_id} for agent {agent.name}"})

            return JSONResponse(status_code=404, content={"message": "Session not found."})

        except HTTPException as he:
            raise he
        except Exception as e:
            logger.error(traceback.format_exc())
            return JSONResponse(status_code=500, content={"message": str(e)})

    @playground_router.get("/workflows/get")
    async def get_workflows():
        if workflows is None:
            return []

        return [
            {"id": workflow.workflow_id, "name": workflow.name, "description": workflow.description}
            for workflow in workflows
        ]

    @playground_router.get("/workflow/inputs/{workflow_id}")
    async def get_workflow_inputs(workflow_id: str):
        workflow = get_workflow_by_id(workflow_id, workflows)
        if workflow is None:
            raise HTTPException(status_code=404, detail="Workflow not found")

        return {
            "workflow_id": workflow.workflow_id,
            "name": workflow.name,
            "description": workflow.description,
            "parameters": workflow._run_parameters or {},
        }

    @playground_router.get("/workflow/config/{workflow_id}")
    async def get_workflow_config(workflow_id: str):
        workflow = get_workflow_by_id(workflow_id, workflows)
        if workflow is None:
            raise HTTPException(status_code=404, detail="Workflow not found")

        return {
            "storage": workflow.storage.__class__.__name__ if workflow.storage else None,
        }

    @playground_router.post("/workflow/{workflow_id}/run")
    async def run_workflow(workflow_id: str, body: WorkflowRunRequest):
        # Retrieve the workflow by ID
        workflow = get_workflow_by_id(workflow_id, workflows)
        if workflow is None:
            raise HTTPException(status_code=404, detail="Workflow not found")

        if body.session_id is not None:
            logger.debug(f"Continuing session: {body.session_id}")
        else:
            logger.debug("Creating new session")

        # Create a new instance of this workflow
        new_workflow_instance = workflow.deep_copy(update={"workflow_id": workflow_id, "session_id": body.session_id})
        new_workflow_instance.user_id = body.user_id

        # Return based on the response type
        try:
            if new_workflow_instance._run_return_type == "RunResponse":
                # Return as a normal response
                return new_workflow_instance.run(**body.input)
            else:
                # Return as a streaming response
                return StreamingResponse(
                    (result.model_dump_json() for result in new_workflow_instance.run(**body.input)),
                    media_type="text/event-stream",
                )
        except Exception as e:
            # Handle unexpected runtime errors
            raise HTTPException(status_code=500, detail=f"Error running workflow: {str(e)}")

    @playground_router.post("/workflow/{workflow_id}/session/all")
    async def get_all_workflow_sessions(workflow_id: str, body: WorkflowSessionsRequest):
        # Retrieve the workflow by ID
        workflow = get_workflow_by_id(workflow_id, workflows)
        if not workflow:
            raise HTTPException(status_code=404, detail="Workflow not found")

        # Ensure storage is enabled for the workflow
        if not workflow.storage:
            raise HTTPException(status_code=404, detail="Workflow does not have storage enabled")

        # Retrieve all sessions for the given workflow and user
        try:
            all_workflow_sessions: List[WorkflowSession] = workflow.storage.get_all_sessions(
                user_id=body.user_id, workflow_id=workflow_id
            )
        except Exception as e:
            raise HTTPException(status_code=500, detail=f"Error retrieving sessions: {str(e)}")

        # Return the sessions
        return [
            {
                "title": get_session_title_from_workflow_session(session),
                "session_id": session.session_id,
                "session_name": session.session_data.get("session_name") if session.session_data else None,
                "created_at": session.created_at,
            }
            for session in all_workflow_sessions
        ]

    @playground_router.post("/workflow/{workflow_id}/session/{session_id}")
    async def get_workflow_session(workflow_id: str, session_id: str, body: WorkflowSessionsRequest):
        # Retrieve the workflow by ID
        workflow = get_workflow_by_id(workflow_id, workflows)
        if not workflow:
            raise HTTPException(status_code=404, detail="Workflow not found")

        # Ensure storage is enabled for the workflow
        if not workflow.storage:
            raise HTTPException(status_code=404, detail="Workflow does not have storage enabled")

        # Retrieve the specific session
        try:
            workflow_session: Optional[WorkflowSession] = workflow.storage.read(session_id, body.user_id)
        except Exception as e:
            raise HTTPException(status_code=500, detail=f"Error retrieving session: {str(e)}")

        if not workflow_session:
            raise HTTPException(status_code=404, detail="Session not found")

        # Return the session
        return workflow_session

    @playground_router.post("/workflow/{workflow_id}/session/{session_id}/rename")
    async def workflow_rename(workflow_id: str, session_id: str, body: WorkflowRenameRequest):
        workflow = get_workflow_by_id(workflow_id, workflows)
        if workflow is None:
            raise HTTPException(status_code=404, detail="Workflow not found")

        workflow.rename_session(session_id, body.name)
        return JSONResponse(content={"message": f"successfully renamed workflow {workflow.name}"})

    @playground_router.post("/workflow/{workflow_id}/session/{session_id}/delete")
    async def workflow_delete(workflow_id: str, session_id: str):
        workflow = get_workflow_by_id(workflow_id, workflows)
        if workflow is None:
            raise HTTPException(status_code=404, detail="Workflow not found")

        workflow.delete_session(session_id)
        return JSONResponse(content={"message": f"successfully deleted workflow {workflow.name}"})

    return playground_router<|MERGE_RESOLUTION|>--- conflicted
+++ resolved
@@ -726,60 +726,13 @@
         except Exception as e:
             raise HTTPException(status_code=500, detail=str(e))
     
-<<<<<<< HEAD
-    @playground_router.get("/agents/reserved/", response_model=UserAgentsResponse)
-    async def get_reserved_agents():
-        """
-        Get all reserved agents.
-        
-        Returns:
-            UserAgentsResponse: List of reserved agents.
-        """
-        try:
-            with open("agents.json", "r") as file:
-                agents = json.load(file)
-            
-            reserved_agents = [agent for agent in agents if agent["id"].startswith("reservered_agent_")]
-            
-            return UserAgentsResponse(agents=reserved_agents)
-        except Exception as e:
-            logger.error(traceback.format_exc())
-            return JSONResponse(status_code=500, content={"message": str(e)})
-    
-    @playground_router.get("/agents_by_user_id", response_model=UserAgentsResponse)
-    async def get_agents_by_user(
-        request : Request,
-=======
     @playground_router.get("/agents/", response_model=UserAgentsResponse)
     async def get_agents(
         request: Request,
         type: str = Query(None, description="Filter type: 'reserved' for reserved agents, 'user' for user agents, or None for both"),
->>>>>>> 3a1e3406
         db: Session = Depends(get_db)
     ):
         try:
-<<<<<<< HEAD
-            user_id = request.state.user.get("sub")
-            db_agents = DatabaseOperations.get_agents_by_user(db, user_id)
-            
-            agents = [
-                AgentResponse(
-                    id=agent.id,
-                    user_id=agent.user_id,
-                    name=agent.name,
-                    role=agent.role,
-                    tools=agent.tools,
-                    description=agent.description,
-                    instructions=agent.instructions.split('\n') if agent.instructions else [],
-                    urls=agent.urls,
-                    markdown=agent.markdown,
-                    show_tool_calls=agent.show_tool_calls,
-                    add_datetime_to_instructions=agent.add_datetime_to_instructions
-                ) 
-                for agent in db_agents
-            ]
-            
-=======
             user_id = request.state.user.get("sub")  
 
             if not user_id:
@@ -842,7 +795,6 @@
             else:
                 agents = user_agents + reserved_agents
 
->>>>>>> 3a1e3406
             return UserAgentsResponse(agents=agents)
 
         except HTTPException as he:
